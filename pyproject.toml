[project]
name = "rispy"
license = { file = "LICENSE" }
authors = [
    { name = "Maik Derstappen", email = "md@derico.de" }
]
maintainers = [
    { name = "Andy Shapiro", email = "shapiromatron@gmail.com" }
]
readme = "README.md"
dynamic = ["version", "description"]
keywords = ["RIS", "parser", "bibliograph"]
classifiers = [
    "Intended Audience :: Developers",
    "License :: OSI Approved :: MIT License",
    "Programming Language :: Python :: 3",
    "Programming Language :: Python :: 3.9",
    "Programming Language :: Python :: 3.10",
    "Programming Language :: Python :: 3.11",
    "Programming Language :: Python :: 3.12",
    "Programming Language :: Python :: 3.13",
]
requires-python = ">=3.9"

[project.urls]
"Source" = "https://github.com/mrtango/rispy"
"Changes" = "https://github.com/MrTango/rispy/blob/main/HISTORY.md"
"Issue Tracker" = "https://github.com/MrTango/rispy/issues"
"Download" = "https://pypi.org/project/rispy/"

[project.optional-dependencies]
dev = [
    "poethepoet ~= 0.34.0",
<<<<<<< HEAD
    "pytest ~=7.4.4",
    "pytest-benchmark",
    "flit ~= 3.9.0",
    "ruff ~= 0.11.6",
    "coverage ~= 7.4.0",
=======
    "pytest ~=8.3.5",
    "pytest-benchmark ~= 5.1.0",
    "flit ~= 3.12.0",
    "ruff ~= 0.11.10",
    "coverage ~= 7.8.0",
>>>>>>> 33c3120d
]

[build-system]
requires = ["flit_core >=3.2,<4"]
build-backend = "flit_core.buildapi"

[tool.coverage.run]
omit = [
    "tests/*",
]

[tool.coverage.report]
<<<<<<< HEAD
fail_under=94
precision=1
=======
fail_under=99.5
precision=1
exclude_also = [
  "@abstractmethod",
]
>>>>>>> 33c3120d

[tool.flit.sdist]
exclude = [".github", "tests"]

[tool.ruff]
line-length = 100
target-version = "py39"

[tool.ruff.lint]
select = ["F", "E", "W", "I", "UP", "S", "B", "T20", "RUF"]

[tool.ruff.lint.per-file-ignores]
"test_*.py" = ["S101"]

[tool.pytest.ini_options]
addopts = "--doctest-glob='*.md'"

[tool.poe.tasks.lint]
help = "Check for formatting issues"
sequence = [
  {cmd = "ruff format . --check"},
  {cmd = "ruff check ."},
]

[tool.poe.tasks.format]
help = "Fix formatting issues (where possible)"
sequence = [
  {cmd = "ruff format ."},
  {cmd = "ruff check . --fix --show-fixes"},
]

[tool.poe.tasks.test]
help = "Run tests"
cmd = "pytest --benchmark-skip"

[tool.poe.tasks.bench]
help = "Run benchmark tests"
cmd = "pytest --benchmark-only"

[tool.poe.tasks.coverage]
help = "Generate test coverage report"
sequence = [
  {cmd = "coverage run -m pytest --benchmark-skip"},
  {cmd = "coverage html"},
]

[tool.poe.tasks.build]
help = "Build wheel package"
cmd = "uv build"<|MERGE_RESOLUTION|>--- conflicted
+++ resolved
@@ -31,19 +31,11 @@
 [project.optional-dependencies]
 dev = [
     "poethepoet ~= 0.34.0",
-<<<<<<< HEAD
-    "pytest ~=7.4.4",
-    "pytest-benchmark",
-    "flit ~= 3.9.0",
-    "ruff ~= 0.11.6",
-    "coverage ~= 7.4.0",
-=======
     "pytest ~=8.3.5",
     "pytest-benchmark ~= 5.1.0",
     "flit ~= 3.12.0",
     "ruff ~= 0.11.10",
     "coverage ~= 7.8.0",
->>>>>>> 33c3120d
 ]
 
 [build-system]
@@ -56,16 +48,11 @@
 ]
 
 [tool.coverage.report]
-<<<<<<< HEAD
-fail_under=94
-precision=1
-=======
 fail_under=99.5
 precision=1
 exclude_also = [
   "@abstractmethod",
 ]
->>>>>>> 33c3120d
 
 [tool.flit.sdist]
 exclude = [".github", "tests"]
