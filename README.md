--- conflicted
+++ resolved
@@ -321,12 +321,9 @@
 uv venv --python=3.13
 source .venv/bin/activate  # On Windows: .venv\Scripts\activate
 uv pip install -e ".[dev]"
-<<<<<<< HEAD
-=======
 
 # list available tasks
 poe
->>>>>>> ba51fd8d
 
 # check if code format changes are required
 poe lint
@@ -336,12 +333,9 @@
 
 # run tests
 poe test
-<<<<<<< HEAD
-=======
 
 # run benchmark tests
 poe bench
->>>>>>> ba51fd8d
 ```
 
 If you'd prefer not to use `uv`, that's fine too; this is a standard Python package so feel free to use your
