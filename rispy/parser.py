--- conflicted
+++ resolved
@@ -283,15 +283,7 @@
 
 
 def load(
-<<<<<<< HEAD
-    file: Union[TextIO, Path],
-    encoding: Optional[str] = None,
-    mapping: Optional[Dict] = None,
-    implementation: RisImplementation = RisImplementation.BASE,
-    strict: bool = True,
-=======
-    file: Union[TextIO, Path], *, implementation: Optional[BaseParser] = None, **kw,
->>>>>>> 458b89ff
+    file: Union[TextIO, Path], *, encoding: Optional[str] = None, implementation: Optional[BaseParser] = None, **kw,
 ) -> List[Dict]:
     """Load a RIS file and return a list of entries.
 
@@ -303,26 +295,15 @@
 
     Args:
         file (Union[TextIO, Path]): File handle to read ris formatted data.
-<<<<<<< HEAD
         encoding(str, optional): File encoding, only used when a Path is supplied.
-        mapping (Dict, optional): a tag mapping dictionary.
-        implementation (RisImplementation): RIS implementation; base by default.
-        strict (bool): Boolean to allow non-tag data between records to be ignored.
-=======
         implementation (RisImplementation): RIS implementation; base by
                                             default.
->>>>>>> 458b89ff
 
     Returns:
         list: Returns list of RIS entries.
     """
-<<<<<<< HEAD
     text = file.read_text(encoding=encoding) if isinstance(file, Path) else file.read()
-    return list(loads(text, mapping, implementation, strict))
-=======
-    text = file.read_text() if isinstance(file, Path) else file.read()
     return loads(text, implementation=implementation, **kw)
->>>>>>> 458b89ff
 
 
 def loads(text: str, *, implementation: Optional[BaseParser] = None, **kw) -> List[Dict]:
