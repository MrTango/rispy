from setuptools import setup

<<<<<<< HEAD
here = path.abspath(path.dirname(__file__))

# Get the long description from the relevant file
with open(path.join(here, "README.rst"), encoding="utf-8") as f:
    long_description = f.read()


def get_version():
    regex = r"""^__version__ = "(.*)"$"""
    with open("rispy/__init__.py", "r") as f:
        text = f.read()
    return re.findall(regex, text, re.MULTILINE)[0]


setup(
    name="rispy",
    version=get_version(),
    description="A Python reader/writer of RIS reference files",
    long_description=long_description,
    url="https://github.com/mrtango/rispy",
    author="Maik Derstappen (MrTango)",
    author_email="md@derico.de",
    license="MIT",
    classifiers=[
        "Intended Audience :: Developers",
        "Topic :: Software Development :: Build Tools",
        "License :: OSI Approved :: MIT License",
        "Programming Language :: Python :: 3",
        "Programming Language :: Python :: 3.6",
    ],
    keywords="RIS parser bibliograph",
    packages=find_packages(exclude=["contrib", "docs", "tests*"]),
    install_requires=[],
    extras_require={
        "dev": ["black==19.10b0", "flake8==3.7.9", "check-manifest", "twine", "wheel"],
        "test": ["coverage", "pytest"],
    },
)
=======
if __name__ == "__main__":
    setup()
>>>>>>> 6c3835af
<|MERGE_RESOLUTION|>--- conflicted
+++ resolved
@@ -1,45 +1,4 @@
 from setuptools import setup
 
-<<<<<<< HEAD
-here = path.abspath(path.dirname(__file__))
-
-# Get the long description from the relevant file
-with open(path.join(here, "README.rst"), encoding="utf-8") as f:
-    long_description = f.read()
-
-
-def get_version():
-    regex = r"""^__version__ = "(.*)"$"""
-    with open("rispy/__init__.py", "r") as f:
-        text = f.read()
-    return re.findall(regex, text, re.MULTILINE)[0]
-
-
-setup(
-    name="rispy",
-    version=get_version(),
-    description="A Python reader/writer of RIS reference files",
-    long_description=long_description,
-    url="https://github.com/mrtango/rispy",
-    author="Maik Derstappen (MrTango)",
-    author_email="md@derico.de",
-    license="MIT",
-    classifiers=[
-        "Intended Audience :: Developers",
-        "Topic :: Software Development :: Build Tools",
-        "License :: OSI Approved :: MIT License",
-        "Programming Language :: Python :: 3",
-        "Programming Language :: Python :: 3.6",
-    ],
-    keywords="RIS parser bibliograph",
-    packages=find_packages(exclude=["contrib", "docs", "tests*"]),
-    install_requires=[],
-    extras_require={
-        "dev": ["black==19.10b0", "flake8==3.7.9", "check-manifest", "twine", "wheel"],
-        "test": ["coverage", "pytest"],
-    },
-)
-=======
 if __name__ == "__main__":
-    setup()
->>>>>>> 6c3835af
+    setup()